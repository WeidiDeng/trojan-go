--- conflicted
+++ resolved
@@ -153,17 +153,13 @@
 	config.TLS.KeyPair = []tls.Certificate{key}
 	config.TLS.SNI = "localhost"
 
-	config.TLS.ALPNAddr = make(map[string]net.Addr)
-	config.TLS.ALPNAddr["default"] = &net.TCPAddr{
+	addr := &net.TCPAddr{
 		IP:   net.IPv4(127, 0, 0, 1),
 		Port: 443,
 	}
 
 	common.Must(err)
-<<<<<<< HEAD
 	config.TLS.FallbackAddr = addr
-=======
->>>>>>> 6eb04b32
 
 	server := Server{
 		config: config,
