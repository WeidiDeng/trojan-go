---
title: "完整的配置文件"
draft: false
weight: 30
---

下面是一个完整的配置文件，其中的必填选项有

- ```run_type```

- ```local_addr```

- ```local_port```

- ```remote_addr```

- ```remote_port```

对于服务器server，```key```和```cert```为必填。

对于客户端client，反向代理隧道forward，以及透明代理nat，```password```必填

其余未填的选项，用下面给出的值进行填充。

```json
{
  "run_type": *required*,
  "local_addr": *required*,
  "local_port": *required*,
  "remote_addr": *required*,
  "remote_port": *required*,
  "log_level": 1,
  "log_file": "",
  "password": [],
  "buffer_size": 32,
  "dns": [],
  "disable_http_check": false,
  "ssl": {
    "verify": true,
    "verify_hostname": true,
    "cert": *required*,
    "key": *required*,
    "key_password": "",
    "cipher": "",
    "cipher_tls13": "",
    "curves": "",
    "prefer_server_cipher": false,
    "sni": "",
    "alpn": [
      "http/1.1"
    ],
    "session_ticket": true,
    "reuse_session": true,
    "plain_http_response": "",
    "fallback_port": 0,
    "fingerprint": "firefox",
    "serve_plain_text": false
  },
  "tcp": {
    "no_delay": true,
    "keep_alive": true,
    "reuse_port": false,
    "prefer_ipv4": false,
    "fast_open": false,
    "fast_open_qlen": 20
  },
  "mux": {
    "enabled": false,
    "concurrency": 8,
    "idle_timeout": 60
  },
  "router": {
    "enabled": false,
    "bypass": [],
    "proxy": [],
    "block": [],
    "default_policy": "proxy",
    "domain_strategy": "as_is",
<<<<<<< HEAD
    "geoip": "./geoip.dat",
    "geosite": "./geosite.dat"
=======
    "geoip": "geoip.dat",
    "geosite": "geosite.dat"
>>>>>>> 23fe740a
  },
  "websocket": {
    "enabled": false,
    "path": "",
    "hostname": "",
    "obfuscation_password": "",
    "double_tls": true,
    "ssl": {
      "verify": true,
      "verify_hostname": true,
      "cert": "",
      "key": "",
      "key_password": "",
      "prefer_server_cipher": false,
      "sni": "",
      "session_ticket": true,
      "reuse_session": true,
      "plain_http_response": "",
      "key_log": ""
    }
  },
  "transport_plugin": {
    "enabled": false,
    "type": "",
    "command": "",
    "plugin_option": "",
    "arg": [],
    "env": []
  },
  "forward_proxy": {
    "enabled": false,
    "proxy_addr": "",
    "proxy_port": 0,
    "username": "",
    "password": ""
  },
  "mysql": {
    "enabled": false,
    "server_addr": "localhost",
    "server_port": 3306,
    "database": "",
    "username": "",
    "password": "",
    "check_rate": 60
  },
  "redis": {
    "enabled": false,
    "server_addr": "localhost",
    "server_port": 6379,
    "password": ""
  },
  "api": {
    "enabled": false,
    "api_addr": "",
    "api_port": 0,
    "api_tls": false,
    "ssl": {
      "cert": "",
      "key": "",
      "key_password": "",
      "client_cert": []
    }
  }
}
```

## 说明

### 一般选项

对于client/nat/forward，```remote_xxxx```应当填写你的trojan服务器地址和端口号，```local_xxxx```对应本地开放的socks5/http代理地址（自动适配）

对于server，```local_xxxx```对应trojan服务器监听地址（强烈建议使用443端口），```remote_xxxx```填写识别到非trojan流量时代理到的HTTP服务地址，通常填写本地80端口。

```log_level```指定日志等级。等级越高，输出的信息越少，0输出Debug以上日志（所有日志），1输出Info及以上日志，2输出Warning及以上日志，3输出Error及以上信息，4输出Fatal及以上信息，5完全不输出日志。

```log_file```指定日志输出文件路径。如果未指定则使用标准输出。

```password```可以填入多个密码。除了使用配置文件配置密码之外，trojan-go还支持使用mysql配置密码，参见下文。客户端的密码，只有与服务端配置文件中或者在数据库中的密码记录一致，才能通过服务端的校验，正常使用代理服务。

```buffer_size```为单个连接缓冲区大小，单位KiB，默认32KiB。适当提升这个数值可以提升网络吞吐量和效率，但是也会增加内存消耗。对于路由器等嵌入式系统，建议根据实际情况，适当减小该数值。

```dns```指定trojan-go使用的DNS服务器列表，如果不指定则使用主机默认DNS。如果指定了服务器，按照列表顺序依次查询，支持UDP/TCP/DOT类型的DNS，查询结果会被缓存五分钟。使用URL格式描述服务器，例如

- "udp://1.1.1.1"，基于UDP的DNS服务器，默认53端口

- "udp://1.1.1.1:53"，与上一项等价

- "1.1.1.1"，与上一项等价

- "tcp://1.1.1.1"，基于TCP的DNS服务器，默认53端口

- "dot://1.1.1.1"，基于DOT(DNS Over TLS)的DNS服务器，默认853端口

使用DOT可以防止DNS请求泄露，但由于TLS的握手耗费更多时间，查询速度也会有一定的下降，请自行斟酌性能和安全性的平衡。

```disable_http_check```是否禁用HTTP可用性检查。

### ```ssl```选项

```verify```表示客户端(client/nat/forward)是否校验服务端提供的证书合法性，默认开启。出于安全性考虑，这个选项不应该在实际场景中选择false，否则可能遭受中间人攻击。如果使用自签名或者自签发的证书，开启```verify```会导致校验失败。这种情况下，应当保持```verify```开启，然后在```cert```中填写服务端的证书，即可正常连接。

```verify_hostname```表示服务端是否校验客户端提供的SNI与服务端设置的一致性。如果服务端SNI字段留空，认证将被强制关闭。

服务端必须填入```cert```和```key```，对应服务器的证书和私钥文件，请注意证书是否有效/过期。如果使用权威CA签发的证书，客户端(client/nat/forward)可以不填写```cert```。如果使用自签名或者自签发的证书，应当在的```cert```处填入服务器证书文件，否则可能导致校验失败。

```sni```指的是证书的Common Name，如果你使用letsencrypt等机构签名的证书，这里填入你的域名。如果这一项未填，将使用```remote_addr```填充。你应当指定一个有效的SNI（和远端证书CN一致），否则客户端可能无法验证远端证书有效性从而无法连接。

```alpn```为TLS的应用层协议协商指定协议。在TLS Client/Server Hello中传输，协商应用层使用的协议，仅用作指纹伪造，并无实际作用。**如果使用了CDN，错误的alpn字段可能导致与CDN协商错误的应用层协议**。

```prefer_server_cipher```客户端是否偏好选择服务端在协商中提供的密码学套件。

```cipher```和```cipher13```指TLS使用的密码学套件。只有在你明确知道自己在做什么的情况下，才应该去填写此项以修改trojan-go使用的TLS密码学套件。**正常情况下，你应该将其留空或者不填**，trojan-go会根据当前硬件平台以及远端的情况，自动选择最合适的加密算法以提升性能和安全性。如果需要填写，密码学套件名用分号(":")分隔。Go的TLS库中弃用了TLS1.2中不安全的密码学套件，并完全支持TLS1.3。默认情况下，trojan-go将优先使用更安全的TLS1.3。

```curves```指定TLS在ECDHE中偏好使用的椭圆曲线。只有你明确知道自己在做什么的情况下，才应该填写此项。曲线名称用分号(":")分隔。

```fingerprint```用于指定TLS Client Hello指纹伪造类型，以抵抗GFW对于TLS Client Hello指纹的特征识别和阻断。trojan-go使用[utls](https://github.com/refraction-networking/utls)进行指纹伪造，默认伪造Firefox的指纹。合法的值有

- ""，不使用指纹伪造

- "auto"，自动尝试并选择

- "firefox"，伪造Firefox指纹（默认）

- "chrome"，伪造Chrome指纹

- "ios"，伪造iOS指纹

一旦指纹的值被设置，```cipher```，```curves```，```alpn```，```session_ticket```等有可能影响指纹的字段将使用该指纹的特定设置覆写。

```plain_http_response```指服务端TLS握手失败时，明文发送的原始数据（原始TCP数据）。这个字段填入该文件路径。推荐使用```fallback_port```而不是该字段。

```fallback_port```指服务端TLS握手失败时，trojan-go将该连接代理的端口。这是trojan-go的特性，以便更好地隐蔽Trojan服务器，抵抗GFW的主动检测，使得服务器的443端口在遭遇非TLS协议的探测时，行为与正常服务器完全一致。当服务器接受了一个连接但无法进行TLS握手时，如果```fallback_port```不为空，则流量将会被代理至remote_addr:fallback_port。例如，你可以在本地使用nginx开启一个https服务，当你的服务器443端口被非TLS协议请求时（比如http请求），trojan-go将代理至本地https服务器，nginx将使用http协议明文返回一个400 Bad Request页面。你可以通过使用浏览器访问```http://your-domain-name.com:443```进行验证。

```serve_plain_text```服务端直接是否直接接受TCP连接并处理trojan协议明文。开启此选项后，```ssl```的其他选项将失效，trojan-go将直接处理连入的TCP连接而不使用TLS。此选项的意义在于支持nginx等Web服务器的分流。如果开启，请不要将trojan-go服务对外暴露。

```key_log```TLS密钥日志的文件路径。如果填写则开启密钥日志。**记录密钥将破坏TLS的安全性，此项不应该用于除调试以外的其他任何用途。**

### ```mux```多路复用选项

多路复用是trojan-go的特性。如果服务器和客户端都是trojan-go，可以开启mux多路复用以减少高并发情景下的延迟（只需要客户端开启此选项即可，服务端自动适配）。

注意，多路复用的意义在于降低握手延迟，而不是提升链路速度。相反，它会增加客户端和服务端的CPU和内存消耗，从而可能造成速度下降。

```enabled```是否开启多路复用。

```concurrency```指单个TLS隧道可以承载的最大连接数，默认为8。这个数值越大，多连接并发时TLS由于握手产生的延迟就越低，但网络吞吐量可能会有所降低，填入负数或者0表示所有连接只使用一个TLS隧道承载。

```idle_timeout```指TLS隧道在空闲多久之后关闭，单位为秒。如果数值为负值或0，则一旦TLS隧道空闲，则立即关闭。

### ```router```路由选项

路由功能是trojan-go的特性。trojan-go的路由策略有三种。

- Proxy 代理。将请求通过TLS隧道进行代理，由trojan服务器和目的地址进行连接。

- Bypass 绕过。直接在本地和目的地址进行连接。

- Block 封锁。不代理请求，直接关闭连接。

在```proxy```, ```bypass```, ```block```字段中填入对应列表文件名或者geoip/geosite标签名，trojan-go即根据列表中的IP（CIDR）或域名执行相应路由策略。列表文件中每行是一个IP或者域名，trojan-go会自动识别。客户端(client)可以配置三种策略，服务端(server)只可配置block策略。

```enabled```是否开启路由模块。

```default_policy```指的是三个列表匹配均失败后，使用的默认策略，默认为"proxy"，即进行代理。合法的值有

- "proxy"

- "bypass"

- "block"

含义同上。

```domain_strategy```域名解析策略，默认"as_is"。合法的值有：

- "as_is"，只在域名列表中进行匹配。

- "ip_if_nonmatch"，在域名列表中进行匹配，如果不匹配，解析为IP后在IP列表中匹配。该策略可能导致DNS泄漏或遭到污染。

- "ip_on_demand"，域名均解析为IP，在IP列表中匹配。该策略可能导致DNS泄漏或遭到污染。

```geoip```和```geosite```字段指geoip和geosite数据库文件路径，默认使用当前目录的geoip.dat和geosite.dat。

### ```websocket```选项

Websocket传输是trojan-go的特性。在**正常的直接连接代理节点**的情况下，开启这个选项不会改善你的链路速度（甚至有可能下降），也不会提升你的连接安全性。你只应该在下面两种情况下启用它：

- 你需要利用CDN进行流量中转

- 你到代理节点的直接TLS连接遭到了GFW的中间人攻击

警告：**由于信任CDN证书并使用CDN网络进行传输，HTTPS连接对于CDN是透明的，CDN运营商可以直接审计Websocket流量传输内容。如果你使用了国内的CDN，应当假定CDN不可信任，请务必开启double_tls进行双重加密，并使用obfuscation_password进行流量混淆**

```enabled```表示是否启用Websocket承载流量，服务端开启后同时支持一般Trojan协议和基于websocket的Trojan协议，客户端开启后将只使用websocket承载所有Trojan协议流量。

```path```指的是Websocket使用的URL路径，必须以斜杠("/")开头，如"/longlongwebsocketpath"，并且服务器和客户端必须一致。

```hostname```Websocket握手时使用的主机名，客户端如果留空则使用```remote_addr```填充。如果使用了CDN，这个选项一般填入域名。

```double_tls```是否开启双重TLS，默认开启。开启后在TLS+Websocket上将会再承载一次TLS连接。双重TLS的意义在于即使第一层TLS遭到中间人攻击也能保证通信安全。第二层TLS的证书校验被强制打开。客户端和服务端设置必须相同。这个选项对性能有一定影响，请自行斟酌安全性和性能的平衡。

```ssl```如果```double_tls```启用，这个选项用于配置第二层TLS，如果没有填写则使用全局的```ssl```填充。各字段定义与全局```ssl```相同。

```obfuscation_password```指定混淆密码。用于混淆内层连接以避免遭到CDN运营商识别。如果需要使用混淆，服务端和客户端必须设置相同的密码。这个选项对性能有一定影响，请自行斟酌安全性和性能的平衡。

### ```transport_plugin```传输层插件选项

```enabled```是否启用传输层插件替代TLS传输。一旦启用传输层插件支持，trojan-go将会把**未经TLS加密的trojan协议流量明文传输给插件**，以允许用户对流量进行自定义的混淆和加密。

```type```插件类型。目前支持的类型有

- "shadowsocks"，支持符合[SIP003](https://github.com/shadowsocks/shadowsocks-org/issues/28)标准的shadowsocks混淆插件。trojan-go将在启动时按照SIP003标准替换环境变量并修改自身配置(```remote_addr/remote_port/local_addr/local_port```)，使插件与远端直接通讯，而trojan-go仅监听/连接插件。

- "plaintext"，使用明文传输。选择此项，trojan-go不会修改任何地址配置(```remote_addr/remote_port/local_addr/local_port```)，也不会启动```command```中插件，仅移除最底层的TLS传输层并使用TCP明文传输。此选项目的为支持nginx接管TLS并进行分流，以及高级用户进行调试测试。**请勿直接使用明文传输模式穿透防火墙。**

- "other"，其他插件。选择此项，trojan-go不会修改任何地址配置(```remote_addr/remote_port/local_addr/local_port```)，但会启动```command```中插件并传入参数和环境变量。

```command```传输层插件可执行文件的路径。trojan-go将在启动时一并执行它。

```arg```传输层插件启动参数。这是一个列表，例如```["-config", "test.json"]```。

```env```传输层插件环境变量。这是一个列表，例如```["VAR1=foo", "VAR2=bar"]```。

```option```传输层插件配置（SIP003)。例如```"obfs=http;obfs-host=www.baidu.com"```。

### ```tcp```选项

```no_delay```TCP封包是否直接发出而不等待缓冲区填满。

```keep_alive```是否启用TCP心跳存活检测。

```reuse_port```是否启用端口复用。由于trojan-gfw版本对多线程支持不佳，因而服务器使用此选项开启多个进程监听同一端口以提升并发性能。trojan-go本身的并发性能足够优秀，并无必要开启此选项。该选项仅为兼容而保留。

```prefer_ipv4```是否优先使用IPv4地址。

```fast_open```是否启用TCP Fast Open。开启此选项需要操作系统支持。考虑到TFO开启后的TCP封包特征明显，容易被GFW阻断，且可能存在安全性问题，trojan-go仅仅出于兼容目的在服务端实现TFO支持。

```fast_open_qlen```TCP Fast Open的qlen值，即允许的同时发起的未经三次握手的TFO连接数量。

### ```mysql```数据库选项

trojan-go兼容trojan-gfw的基于mysql的用户管理方式，但更推荐的方式是使用API。

```enabled```表示是否启用mysql数据库进行用户验证。

```check_rate```是trojan-go从MySQL获取用户数据，更新缓存的间隔时间，单位是秒。

其他选项可以顾名思义，不再赘述。

users表结构和trojan-gfw定义一致，下面是一个创建users表的例子。注意这里的password指的是密码经过SHA224散列之后的值（字符串），流量download, upload, quota的单位是字节。你可以通过修改数据库users表中的用户记录的方式，添加和删除用户，或者指定用户的流量配额。trojan-go会根据所有的用户流量配额，自动更新当前有效的用户列表。如果download+upload>quota，trojan-go服务器将拒绝该用户的连接。

```mysql
CREATE TABLE users (
    id INT UNSIGNED NOT NULL AUTO_INCREMENT,
    username VARCHAR(64) NOT NULL,
    password CHAR(56) NOT NULL,
    quota BIGINT NOT NULL DEFAULT 0,
    download BIGINT UNSIGNED NOT NULL DEFAULT 0,
    upload BIGINT UNSIGNED NOT NULL DEFAULT 0,
    PRIMARY KEY (id),
    INDEX (password)
);
```

### ```forward_proxy```前置代理选项

前置代理选项允许使用其他代理承载trojan-go的流量

```enabled```是否启用前置代理(socks5)。

```proxy_addr```前置代理的主机地址。

```proxy_port```前置代理的端口号。

```username``` ```password```代理的用户和密码，如果留空则不使用认证。

### ```api```选项

trojan-go基于gRPC提供了API，以支持服务端和客户端的管理和统计。可以实现客户端的流量和速度统计，服务端各用户的流量和速度统计，用户的动态增删和限速等。

```enabled```是否启用API功能。

```api_addr```gRPC监听的地址。

```api_port```gRPC监听的端口。

```api_tls```gRPC是否启用TLS传输（双向认证）。

```ssl``` TLS相关设置，如果开启TLS传输和双向认证，所有选项为必填。其中```key```, ```cert```为API服务器使用的密钥和证书文件，```client_cert```为客户端使用的证书文件路径，用于客户端认证。

警告：**不要将未开启TLS双向认证的API服务直接暴露在互联网上，否则可能导致各类安全问题。**<|MERGE_RESOLUTION|>--- conflicted
+++ resolved
@@ -76,13 +76,8 @@
     "block": [],
     "default_policy": "proxy",
     "domain_strategy": "as_is",
-<<<<<<< HEAD
-    "geoip": "./geoip.dat",
-    "geosite": "./geosite.dat"
-=======
     "geoip": "geoip.dat",
     "geosite": "geosite.dat"
->>>>>>> 23fe740a
   },
   "websocket": {
     "enabled": false,
